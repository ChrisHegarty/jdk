--- conflicted
+++ resolved
@@ -224,9 +224,6 @@
             }
         }
         this.combiner = combiner;
-<<<<<<< HEAD
-        this.isAuthorized = true;
-=======
 
         Permission[] tmp = null;
         if (perms != null) {
@@ -264,7 +261,7 @@
             this.parent = parent;
             this.privilegedContext = context; // used in checkPermission2()
         }
->>>>>>> 4cc3613b
+        this.isAuthorized = true;
     }
 
 
@@ -691,14 +688,6 @@
         return pd;
     }
 
-<<<<<<< HEAD
-    private AccessControlContext goCombiner(ProtectionDomain[] current,
-                                            AccessControlContext assigned) {
-
-        // the assigned ACC's combiner is not null --
-        // let the combiner do its thing
-=======
->>>>>>> 4cc3613b
 
     /*
      * Calculate the additional domains that could potentially be reached via
@@ -725,24 +714,6 @@
                 this.isLimited = true;
             }
         }
-<<<<<<< HEAD
-
-        // No need to clone current and assigned.context
-        // combine() will not update them
-        ProtectionDomain[] combinedPds = assigned.combiner.combine(
-            current, assigned.context);
-
-        // return new AccessControlContext(combinedPds, assigned.combiner);
-
-        // Reuse existing ACC
-        this.context = combinedPds;
-        this.combiner = assigned.combiner;
-        this.isPrivileged = false;
-        this.isAuthorized = assigned.isAuthorized;
-
-        return this;
-=======
->>>>>>> 4cc3613b
     }
 
 
