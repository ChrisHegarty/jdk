<?xml version="1.0" encoding="UTF-8"?>
<!--
 Copyright (c) 2010, 2013, Oracle and/or its affiliates. All rights reserved.
 DO NOT ALTER OR REMOVE COPYRIGHT NOTICES OR THIS FILE HEADER.

 This code is free software; you can redistribute it and/or modify it
 under the terms of the GNU General Public License version 2 only, as
 published by the Free Software Foundation.

 This code is distributed in the hope that it will be useful, but WITHOUT
 ANY WARRANTY; without even the implied warranty of MERCHANTABILITY or
 FITNESS FOR A PARTICULAR PURPOSE.  See the GNU General Public License
 version 2 for more details (a copy is included in the LICENSE file that
 accompanied this code).

 You should have received a copy of the GNU General Public License version
 2 along with this work; if not, write to the Free Software Foundation,
 Inc., 51 Franklin St, Fifth Floor, Boston, MA 02110-1301 USA.

 Please contact Oracle, 500 Oracle Parkway, Redwood Shores, CA 94065 USA
 or visit www.oracle.com if you need additional information or have any
 questions.
-->
<project name="nashorn" default="test" basedir="..">
  <import file="build-nasgen.xml"/>
  <import file="build-benchmark.xml"/>
  <import file="code_coverage.xml"/>


  <target name="init-conditions">
    <!-- loading locally defined resources and properties. NB they owerwrite default ones defined later -->
    <property file="${user.home}/.nashorn.project.local.properties"/>

    <loadproperties srcFile="make/project.properties"/>
    <path id="nashorn.ext.path">
      <pathelement location="${dist.dir}"/>
    </path>
    <property name="ext.class.path" value="-Djava.ext.dirs=&quot;${toString:nashorn.ext.path}&quot;"/>
    <condition property="svn.executable" value="/usr/local/bin/svn" else="svn">
      <available file="/usr/local/bin/svn"/>
    </condition>
    <condition property="hg.executable" value="/usr/local/bin/hg" else="hg">
      <available file="/usr/local/bin/hg"/>
    </condition>
    <!-- check if JDK already has ASM classes -->
    <available property="asm.available" classname="jdk.internal.org.objectweb.asm.Type"/>
    <!-- check if testng.jar is avaiable -->
    <available property="testng.available" file="${file.reference.testng.jar}"/>
    <!-- check if Jemmy ang testng.jar are avaiable -->
    <condition property="jemmy.jfx.testng.available" value="true">
      <and> 
        <available file="${file.reference.jemmyfx.jar}"/>
        <available file="${file.reference.jemmycore.jar}"/>
        <available file="${file.reference.jemmyawtinput.jar}"/>
        <available file="${file.reference.jfxrt.jar}"/>
        <isset property="testng.available"/>
      </and>
    </condition>

    <!-- enable/disable make code coverage -->
    <condition property="cc.enabled">
        <istrue value="${make.code.coverage}" />
    </condition>

    <!-- exclude tests in exclude lists -->
    <condition property="exclude.list" value="./exclude/exclude_list_cc.txt" else="./exclude/exclude_list.txt">
      <istrue value="${make.code.coverage}" />
    </condition>
  </target>

  <target name="init" depends="init-conditions, init-cc">

    <!-- extends jvm args -->
    <property name="run.test.jvmargs" value="${run.test.jvmargs.main}  ${run.test.cc.jvmargs}"/>
    <property name="run.test.jvmargs.octane" value="${run.test.jvmargs.octane.main}  ${run.test.cc.jvmargs}" />

    <echo message="run.test.jvmargs=${run.test.jvmargs}"/>
    <echo message="run.test.jvmargs.octane=${run.test.jvmargs.octane}"/>
    <echo message="run.test.xms=${run.test.xms}"/>
    <echo message="run.test.xmx=${run.test.xmx}"/>

  </target>

  <target name="prepare" depends="init">
    <mkdir dir="${build.dir}"/>
    <mkdir dir="${build.classes.dir}"/>
    <mkdir dir="${build.classes.dir}/META-INF/services"/>
    <mkdir dir="${build.test.classes.dir}"/>
    <mkdir dir="${dist.dir}"/>
    <mkdir dir="${dist.javadoc.dir}"/>
  </target>

  <target name="clean" depends="init, clean-nasgen, init-cc-cleanup">
    <delete includeemptydirs="true">
      <fileset dir="${build.dir}" erroronmissingdir="false"/>
    </delete>
    <delete dir="${dist.dir}"/>
  </target>

  <!-- do it only if ASM is not available -->
  <target name="compile-asm" depends="prepare" unless="asm.available">
    <javac srcdir="${jdk.asm.src.dir}"
           destdir="${build.classes.dir}"
           excludes="**/optimizer/* **/xml/* **/attrs/*"
           source="${javac.source}"
           target="${javac.target}"
           debug="${javac.debug}"
           encoding="${javac.encoding}"
           includeantruntime="false"/>
  </target>

  <target name="compile" depends="compile-asm" description="Compiles nashorn">
    <javac srcdir="${src.dir}"
           destdir="${build.classes.dir}"
           classpath="${javac.classpath}"
           source="${javac.source}"
           target="${javac.target}"
           debug="${javac.debug}"
           encoding="${javac.encoding}"
           includeantruntime="false" fork="true">
      <compilerarg value="-J-Djava.ext.dirs="/>
      <compilerarg value="-Xlint:unchecked"/>
      <compilerarg value="-Xlint:deprecation"/>
      <compilerarg value="-XDignore.symbol.file"/>
    </javac>
    <copy todir="${build.classes.dir}/META-INF/services">
       <fileset dir="${meta.inf.dir}/services/"/>
    </copy>
     <copy todir="${build.classes.dir}/jdk/nashorn/api/scripting/resources">
       <fileset dir="${src.dir}/jdk/nashorn/api/scripting/resources/"/>
    </copy>
    <copy todir="${build.classes.dir}/jdk/nashorn/internal/runtime/resources">
       <fileset dir="${src.dir}/jdk/nashorn/internal/runtime/resources/"/>
    </copy>
    <copy todir="${build.classes.dir}/jdk/nashorn/tools/resources">
       <fileset dir="${src.dir}/jdk/nashorn/tools/resources/"/>
    </copy>
    <copy file="${src.dir}/jdk/internal/dynalink/support/messages.properties" todir="${build.classes.dir}/jdk/internal/dynalink/support"/>

    <echo message="full=${nashorn.fullversion}" file="${build.classes.dir}/jdk/nashorn/internal/runtime/resources/version.properties"/>
    <echo file="${build.classes.dir}/jdk/nashorn/internal/runtime/resources/version.properties" append="true">${line.separator}</echo>
    <echo message="release=${nashorn.version}" file="${build.classes.dir}/jdk/nashorn/internal/runtime/resources/version.properties" append="true"/>
  </target>

  <target name="jar" depends="compile, run-nasgen, generate-cc-template" description="Creates nashorn.jar" unless="compile.suppress.jar">
    <jar jarfile="${dist.jar}" manifest="${meta.inf.dir}/MANIFEST.MF" index="true" filesetmanifest="merge">
      <fileset dir="${build.classes.dir}"/>
      <manifest>
        <attribute name="Archiver-Version" value="n/a"/>
        <attribute name="Build-Jdk" value="${java.runtime.version}"/>
        <attribute name="Built-By" value="n/a"/>
        <attribute name="Created-By" value="Ant jar task"/>
        <section name="jdk/nashorn/">
          <attribute name="Implementation-Title" value="${nashorn.product.name}"/>
          <attribute name="Implementation-Version" value="${nashorn.version}"/>
        </section>
      </manifest>
    </jar>
  </target>

  <target name="use-promoted-nashorn" depends="init">
    <delete file="${dist.dir}/nashorn.jar"/>
    <copy file="${java.home}/lib/ext/nashorn.jar" todir="${dist.dir}"/>
    <property name="compile.suppress.jar" value="defined"/>
  </target>

  <target name="build-fxshell" depends="jar">
    <description>Builds the javafx shell.</description>
    <mkdir dir="${fxshell.classes.dir}"/>
    <javac srcdir="${fxshell.dir}"
           destdir="${fxshell.classes.dir}"
           classpath="${dist.jar}:${javac.classpath}"
           debug="${javac.debug}"
           encoding="${javac.encoding}"
           includeantruntime="false">
    </javac>
    <jar jarfile="${fxshell.jar}" manifest="${meta.inf.dir}/MANIFEST.MF" index="true" filesetmanifest="merge">
      <fileset dir="${fxshell.classes.dir}"/>
      <manifest>
        <attribute name="Archiver-Version" value="n/a"/>
        <attribute name="Build-Jdk" value="${java.runtime.version}"/>
        <attribute name="Built-By" value="n/a"/>
        <attribute name="Created-By" value="Ant jar task"/>
        <section name="jdk/nashorn/">
          <attribute name="Implementation-Title" value="Oracle Nashorn FXShell"/>
          <attribute name="Implementation-Version" value="${nashorn.version}"/>
        </section>
      </manifest>
    </jar>
  </target>

  <target name="javadoc" depends="prepare">
    <javadoc destdir="${dist.javadoc.dir}" use="yes" overview="src/overview.html" windowtitle="${nashorn.product.name} ${nashorn.version}" additionalparam="-quiet" failonerror="true">
      <classpath>
        <pathelement location="${build.classes.dir}"/>
      </classpath>
      <fileset dir="${src.dir}" includes="**/*.java"/>
      <fileset dir="${jdk.asm.src.dir}" includes="**/*.java"/>
      <link href="http://docs.oracle.com/javase/7/docs/api/"/>
      <!-- The following tags are used only in ASM sources - just ignore these -->
      <tag name="label" description="label tag in ASM sources" enabled="false"/>
      <tag name="linked" description="linked tag in ASM sources" enabled="false"/>
      <tag name="associates" description="associates tag in ASM sources" enabled="false"/>
    </javadoc>
  </target>

  <!-- generate shell.html for shell tool documentation -->
  <target name="shelldoc" depends="jar">
    <java classname="${nashorn.shell.tool}" dir="${basedir}" output="${dist.dir}/shell.html" failonerror="true" fork="true">
      <jvmarg line="${ext.class.path}"/>
      <arg value="-scripting"/>
      <arg value="docs/genshelldoc.js"/>
    </java>
  </target>

  <!-- generate all docs -->
  <target name="docs" depends="javadoc, shelldoc"/>

  <!-- create .zip and .tar.gz for nashorn binaries and scripts. -->
  <target name="dist" depends="jar">
      <zip destfile="${build.zip}" basedir=".."
          excludes="nashorn/bin/*.sh" includes="nashorn/bin/** nashorn/dist/**"/>
      <tar destfile="${build.gzip}" basedir=".." compression="gzip"
          excludes="nashorn/bin/*.sh" includes="nashorn/bin/** nashorn/dist/**"/>
  </target>

  <target name="compile-test" depends="compile, run-nasgen" if="testng.available">
    <!-- testng task -->
    <taskdef name="testng" classname="org.testng.TestNGAntTask"
        classpath="${file.reference.testng.jar}"/>

    <javac srcdir="${test.src.dir}"
           destdir="${build.test.classes.dir}"
           classpath="${javac.test.classpath}"
           source="${javac.source}"
           target="${javac.target}"
           debug="${javac.debug}"
           encoding="${javac.encoding}"
           includeantruntime="false" fork="true">
        <compilerarg value="-J-Djava.ext.dirs="/>
        <compilerarg value="-Xlint:unchecked"/>
        <compilerarg value="-Xlint:deprecation"/>
    </javac>

    <copy todir="${build.test.classes.dir}/META-INF/services">
       <fileset dir="${test.src.dir}/META-INF/services/"/>
    </copy>

    <copy todir="${build.test.classes.dir}/jdk/nashorn/internal/runtime/resources">
       <fileset dir="${test.src.dir}/jdk/nashorn/internal/runtime/resources"/>
    </copy>

    <!-- tests that check nashorn internals and internal API -->
    <jar jarfile="${nashorn.internal.tests.jar}">
      <fileset dir="${build.test.classes.dir}" excludes="**/api/**"/>
    </jar>

    <!-- tests that check nashorn script engine (jsr-223) API -->
    <jar jarfile="${nashorn.api.tests.jar}">
      <fileset dir="${build.test.classes.dir}" includes="**/api/**"/>
      <fileset dir="${build.test.classes.dir}" includes="**/META-INF/**"/>
      <fileset dir="${build.test.classes.dir}" includes="**/resources/*.js"/>
    </jar>

  </target>

  <target name="generate-policy-file" depends="prepare">
    <echo file="${build.dir}/nashorn.policy">

grant codeBase "file:/${basedir}/${nashorn.internal.tests.jar}" {
    permission java.security.AllPermission;
};

grant codeBase "file:/${basedir}/${file.reference.testng.jar}" {
    permission java.security.AllPermission;
};

grant codeBase "file:/${basedir}/test/script/trusted/*" {
    permission java.security.AllPermission;
};

grant codeBase "file:/${basedir}/test/script/basic/*" {
    permission java.io.FilePermission "${basedir}/test/script/-", "read";
    permission java.io.FilePermission "$${user.dir}", "read";
    permission java.util.PropertyPermission "user.dir", "read";
    permission java.util.PropertyPermission "nashorn.test.*", "read";
};

grant codeBase "file:/${basedir}/test/script/basic/parser/*" {
    permission java.io.FilePermission "${basedir}/test/script/-", "read";
    permission java.io.FilePermission "$${user.dir}", "read";
    permission java.util.PropertyPermission "user.dir", "read";
    permission java.util.PropertyPermission "nashorn.test.*", "read";
};

grant codeBase "file:/${basedir}/test/script/basic/JDK-8010946-privileged.js" {
    permission java.util.PropertyPermission "java.security.policy", "read";
};

grant codeBase "file:/${basedir}/test/script/basic/classloader.js" {
    permission java.lang.RuntimePermission "nashorn.JavaReflection";
};

    </echo>

    <replace file="${build.dir}/nashorn.policy"><replacetoken>\</replacetoken><replacevalue>/</replacevalue></replace>    <!--hack for Windows - to make URLs with normal path separators -->
    <replace file="${build.dir}/nashorn.policy"><replacetoken>//</replacetoken><replacevalue>/</replacevalue></replace>   <!--hack for Unix - to avoid leading // in URLs -->

  </target>

  <target name="check-external-tests">
      <available file="${test.external.dir}/prototype" property="test-sys-prop.external.prototype"/>
      <available file="${test.external.dir}/sunspider" property="test-sys-prop.external.sunspider"/>
      <available file="${test.external.dir}/underscore" property="test-sys-prop.external.underscore"/>
      <available file="${test.external.dir}/octane" property="test-sys-prop.external.octane"/>
      <available file="${test.external.dir}/yui" property="test-sys-prop.external.yui"/>
      <available file="${test.external.dir}/jquery" property="test-sys-prop.external.jquery"/>
      <available file="${test.external.dir}/test262" property="test-sys-prop.external.test262"/>
  </target>

  <target name="check-testng" unless="testng.available">
    <echo message="WARNING: TestNG not available, will not run tests. Please copy testng.jar under test/lib directory."/>
  </target>

  <target name="test" depends="jar, check-testng, check-external-tests, compile-test, generate-policy-file" if="testng.available">
    <fileset id="test.classes" dir="${build.test.classes.dir}">
      <include name="**/api/javaaccess/*Test.class"/>
      <include name="**/api/scripting/*Test.class"/>
      <include name="**/codegen/*Test.class"/>
      <include name="**/parser/*Test.class"/>
      <include name="**/runtime/*Test.class"/>
      <include name="**/runtime/regexp/*Test.class"/>
      <include name="**/runtime/regexp/joni/*Test.class"/>
      <include name="**/framework/*Test.class"/>
    </fileset>

    <testng outputdir="${build.test.results.dir}" classfilesetref="test.classes"
       verbose="${testng.verbose}" haltonfailure="true" useDefaultListeners="false" listeners="${testng.listeners}" workingDir="${basedir}">
      <jvmarg line="${ext.class.path}"/>
      <jvmarg line="${run.test.jvmargs} -Xmx${run.test.xmx} ${run.test.jvmsecurityargs}"/>
      <propertyset>
        <propertyref prefix="test-sys-prop."/>
        <mapper from="test-sys-prop.*" to="*" type="glob"/>
      </propertyset>
      <sysproperty key="test.js.excludes.file" value="${exclude.list}"/>
      <classpath>
          <pathelement path="${run.test.classpath}"/>
      </classpath>
    </testng>
  </target>

  <target name="test-basicparallel" depends="jar, check-testng, check-external-tests, compile-test, generate-policy-file">
      <!-- use just build.test.classes.dir to avoid referring to TestNG -->
      <java classname="${parallel.test.runner}" dir="${basedir}" classpath="${build.test.classes.dir}" failonerror="true" fork="true">
      <jvmarg line="${ext.class.path}"/>
      <jvmarg line="${run.test.jvmargs} -Xmx${run.test.xmx} ${run.test.jvmsecurityargs}"/>
      <syspropertyset>
          <propertyref prefix="test-sys-prop."/>
          <mapper type="glob" from="test-sys-prop.*" to="*"/>
      </syspropertyset>
      </java>
  </target>

  <target name="check-jemmy.jfx.testng" unless="jemmy.jfx.testng.available">
    <echo message="WARNING: Jemmy or JavaFX or TestNG not available, will not run tests. Please copy testng.jar, JemmyCore.jar, JemmyFX.jar, JemmyAWTInput.jar under test${file.separator}lib directory. And make sure you have jfxrt.jar in ${java.home}${file.separator}lib${file.separator}ext dir."/>
  </target>

  <target name="testjfx" depends="jar, check-jemmy.jfx.testng, compile-test" if="jemmy.jfx.testng.available">
    <fileset id="test.classes" dir="${build.test.classes.dir}">
       <include name="**/framework/*Test.class"/>
    </fileset>
    
    <copy file="${file.reference.jfxrt.jar}" todir="dist"/>
    
<<<<<<< HEAD
=======
    <condition property="jfx.prism.order" value="-Dprism.order=j2d" else=" ">
		<not>
            <os family="mac"/>
        </not>
	</condition>
    
>>>>>>> 46d6ca88
    <testng outputdir="${build.test.results.dir}" classfilesetref="test.classes"
       verbose="${testng.verbose}" haltonfailure="true" useDefaultListeners="false" listeners="${testng.listeners}" workingDir="${basedir}">
      <jvmarg line="${ext.class.path}"/>
      <jvmarg line="${run.test.jvmargs} -Xmx${run.test.xmx}"/>
      <propertyset>
        <propertyref prefix="testjfx-test-sys-prop."/>
        <mapper from="testjfx-test-sys-prop.*" to="*" type="glob"/>
      </propertyset>
<<<<<<< HEAD
=======
      <sysproperty key="test.fork.jvm.options" value="${testjfx-test-sys-prop.test.fork.jvm.options} ${jfx.prism.order}"/>
>>>>>>> 46d6ca88
      <classpath>
          <pathelement path="${testjfx.run.test.classpath}"/>
      </classpath>
    </testng>
  </target>
  
  <target name="test262" depends="jar, check-testng, check-external-tests, compile-test, generate-policy-file" if="testng.available">
    <fileset id="test.classes" dir="${build.test.classes.dir}">
       <include name="**/framework/*Test.class"/>
    </fileset>

    <testng outputdir="${build.test.results.dir}" classfilesetref="test.classes"
       verbose="${testng.verbose}" haltonfailure="true" useDefaultListeners="false" listeners="${testng.listeners}" workingDir="${basedir}">
      <jvmarg line="${ext.class.path}"/>
      <jvmarg line="${run.test.jvmargs} -Xmx${run.test.xmx} ${run.test.jvmsecurityargs}"/>
      <propertyset>
        <propertyref prefix="test262-test-sys-prop."/>
        <mapper from="test262-test-sys-prop.*" to="*" type="glob"/>
      </propertyset>
      <classpath>
          <pathelement path="${run.test.classpath}"/>
      </classpath>
    </testng>
  </target>

  <target name="test262parallel" depends="test262-parallel"/>

  <target name="test262-parallel" depends="jar, check-testng, check-external-tests, compile-test, generate-policy-file" if="testng.available">
    <!-- use just build.test.classes.dir to avoid referring to TestNG -->
    <java classname="${parallel.test.runner}" dir="${basedir}" fork="true">
      <jvmarg line="${ext.class.path}"/>
      <jvmarg line="${run.test.jvmargs} -Xmx${run.test.xmx} ${run.test.jvmsecurityargs}"/>
      <classpath>
          <pathelement path="${run.test.classpath}"/>
      </classpath>
      <syspropertyset>
          <propertyref prefix="test262-test-sys-prop."/>
          <mapper type="glob" from="test262-test-sys-prop.*" to="*"/>
      </syspropertyset>
    </java>
  </target>

  <target name="all" depends="test, docs"
      description="Build, test and generate docs for nashorn"/>

  <target name="run" depends="jar"
      description="Run the shell with a sample script">
    <java classname="${nashorn.shell.tool}" fork="true" dir="samples">
        <jvmarg line="${ext.class.path}"/>
        <jvmarg line="${run.test.jvmargs} -Xmx${run.test.xmx}"/>
        <arg value="-dump-on-error"/>
        <arg value="test.js"/>
    </java>
  </target>

  <target name="debug" depends="jar"
      description="Debug the shell with a sample script">
    <java classname="${nashorn.shell.tool}" fork="true" dir="samples">
        <jvmarg line="${ext.class.path}"/>
        <jvmarg line="${run.test.jvmargs} -Xmx${run.test.xmx}"/>
        <arg value="--print-code"/>
        <arg value="--verify-code"/>
        <arg value="--print-symbols"/>
        <jvmarg value="-Dnashorn.codegen.debug=true"/>
        <arg value="test.js"/>
    </java>
  </target>

  <!-- targets to get external script tests -->

  <!-- test262 test suite -->
  <target name="get-test262" depends="init" unless="${test-sys-prop.external.test262}">
    <!-- clone test262 mercurial repo -->
    <exec executable="${hg.executable}">
       <arg value="clone"/>
       <arg value="http://hg.ecmascript.org/tests/test262"/>
       <arg value="${test.external.dir}/test262"/>
    </exec>
  </target>
  <target name="update-test262" depends="init" if="${test-sys-prop.external.test262}">
    <!-- update test262 mercurial repo -->
    <exec executable="${hg.executable}" dir="${test.external.dir}/test262">
       <arg value="pull"/>
       <arg value="-u"/>
    </exec>
  </target>

  <!-- octane benchmark -->
  <target name="get-octane" depends="init" unless="${test-sys-prop.external.octane}">
    <!-- checkout octane benchmarks -->
    <exec executable="${svn.executable}">
       <arg value="--non-interactive"/>
       <arg value="--trust-server-cert"/>
       <arg value="checkout"/>
       <arg value="http://octane-benchmark.googlecode.com/svn/trunk/"/>
       <arg value="${test.external.dir}/octane"/>
    </exec>
  </target>
  <target name="update-octane" depends="init" if="${test-sys-prop.external.octane}">
    <!-- update octane benchmarks -->
    <exec executable="${svn.executable}" dir="${test.external.dir}/octane">
       <arg value="--non-interactive"/>
       <arg value="--trust-server-cert"/>
       <arg value="update"/>
    </exec>
  </target>

  <!-- sunspider benchmark -->
  <target name="get-sunspider" depends="init" unless="${test-sys-prop.external.sunspider}">
    <!-- checkout sunspider -->
    <exec executable="${svn.executable}">
       <arg value="--non-interactive"/>
       <arg value="--trust-server-cert"/>
       <arg value="checkout"/>
       <arg value="http://svn.webkit.org/repository/webkit/trunk/PerformanceTests/SunSpider"/>
       <arg value="${test.external.dir}/sunspider"/>
    </exec>
  </target>
  <target name="update-sunspider" depends="init" if="${test-sys-prop.external.sunspider}">
    <!-- update sunspider -->
    <exec executable="${svn.executable}" dir="${test.external.dir}/sunspider">
       <arg value="--non-interactive"/>
       <arg value="--trust-server-cert"/>
       <arg value="update"/>
    </exec>
  </target>

  <!-- get all external test scripts -->
  <target name="externals" depends="init, check-external-tests, get-test262, get-octane, get-sunspider">
    <!-- make external test dir -->
    <mkdir dir="${test.external.dir}"/>

    <!-- jquery -->
    <mkdir dir="${test.external.dir}/jquery"/>
    <get src="http://code.jquery.com/jquery-1.7.2.js" dest="${test.external.dir}/jquery" skipexisting="true" ignoreerrors="true"/>
    <get src="http://code.jquery.com/jquery-1.7.2.min.js" dest="${test.external.dir}/jquery" skipexisting="true" ignoreerrors="true"/>

    <!-- prototype -->
    <mkdir dir="${test.external.dir}/prototype"/>
    <get src="http://ajax.googleapis.com/ajax/libs/prototype/1.7.0/prototype.js" dest="${test.external.dir}/prototype" usetimestamp="true" skipexisting="true" ignoreerrors="true"/>

    <!-- underscorejs -->
    <mkdir dir="${test.external.dir}/underscore"/>
    <get src="http://underscorejs.org/underscore.js" dest="${test.external.dir}/underscore" skipexisting="true" ignoreerrors="true"/>
    <get src="http://underscorejs.org/underscore-min.js" dest="${test.external.dir}/underscore" skipexisting="true" ignoreerrors="true"/>

    <!-- yui -->
    <mkdir dir="${test.external.dir}/yui"/>
    <get src="http://yui.yahooapis.com/3.5.1/build/yui/yui.js" dest="${test.external.dir}/yui" skipexisting="true" ignoreerrors="true"/>
    <get src="http://yui.yahooapis.com/3.5.1/build/yui/yui-min.js" dest="${test.external.dir}/yui" skipexisting="true" ignoreerrors="true"/>

  </target>

  <!-- update external test suites that are pulled from source control systems -->
  <target name="update-externals" depends="init, check-external-tests, update-test262, update-octane, update-sunspider"/>

  <!-- run all perf tests -->
  <target name="perf" depends="externals, update-externals, sunspider, octane"/>

  <!-- run all tests -->
  <target name="exit-if-no-testng" depends="init, check-testng" unless="${testng.available}">
     <fail message="Exiting.."/>
  </target>

  <target name="alltests" depends="exit-if-no-testng, externals, update-externals, test, test262parallel, perf"/>

</project><|MERGE_RESOLUTION|>--- conflicted
+++ resolved
@@ -372,15 +372,12 @@
     
     <copy file="${file.reference.jfxrt.jar}" todir="dist"/>
     
-<<<<<<< HEAD
-=======
     <condition property="jfx.prism.order" value="-Dprism.order=j2d" else=" ">
 		<not>
             <os family="mac"/>
         </not>
 	</condition>
     
->>>>>>> 46d6ca88
     <testng outputdir="${build.test.results.dir}" classfilesetref="test.classes"
        verbose="${testng.verbose}" haltonfailure="true" useDefaultListeners="false" listeners="${testng.listeners}" workingDir="${basedir}">
       <jvmarg line="${ext.class.path}"/>
@@ -389,10 +386,7 @@
         <propertyref prefix="testjfx-test-sys-prop."/>
         <mapper from="testjfx-test-sys-prop.*" to="*" type="glob"/>
       </propertyset>
-<<<<<<< HEAD
-=======
       <sysproperty key="test.fork.jvm.options" value="${testjfx-test-sys-prop.test.fork.jvm.options} ${jfx.prism.order}"/>
->>>>>>> 46d6ca88
       <classpath>
           <pathelement path="${testjfx.run.test.classpath}"/>
       </classpath>
