--- conflicted
+++ resolved
@@ -25,7 +25,6 @@
 
 package jdk.nashorn.internal.runtime;
 
-import static jdk.nashorn.internal.codegen.ObjectClassGenerator.OBJECT_FIELDS_ONLY;
 import static jdk.nashorn.internal.lookup.Lookup.MH;
 import static jdk.nashorn.internal.runtime.ECMAErrors.referenceError;
 import static jdk.nashorn.internal.runtime.JSType.getAccessorTypeIndex;
@@ -33,10 +32,6 @@
 import java.lang.invoke.MethodHandle;
 import jdk.internal.dynalink.CallSiteDescriptor;
 import jdk.internal.dynalink.linker.GuardedInvocation;
-<<<<<<< HEAD
-=======
-import jdk.nashorn.internal.lookup.Lookup;
->>>>>>> 71ded928
 import jdk.nashorn.internal.runtime.linker.NashornCallSiteDescriptor;
 import jdk.nashorn.internal.runtime.linker.NashornGuards;
 
@@ -112,33 +107,12 @@
          * @return the composed guarded invocation that represents the dynamic setter method for the property.
          */
         GuardedInvocation createGuardedInvocation() {
-<<<<<<< HEAD
             // getGuard() and getException() either both return null, or neither does. The reason for that is that now
             // getGuard returns a map guard that casts its argument to ScriptObject, and if that fails, we need to
             // relink on ClassCastException.
-            return new GuardedInvocation(methodHandle, getGuard(), null, getException());
-        }
-
-        private Class<ClassCastException> getException() {
-            return needsNoGuard() ? null : ClassCastException.class;
-        }
-
-        private MethodHandle getGuard() {
-            return needsNoGuard() ? null : NashornGuards.getMapGuard(getMap(), explicitInstanceOfCheck);
-        }
-
-        private boolean needsNoGuard() {
-            return NashornCallSiteDescriptor.isFastScope(desc) && isPropertyTypeStable();
-        }
-
-        private boolean isPropertyTypeStable() {
-            return OBJECT_FIELDS_ONLY;
-        }
-=======
-            return new GuardedInvocation(methodHandle, NashornGuards.getGuard(sobj, property, desc));
-        }
-
->>>>>>> 71ded928
+            return new GuardedInvocation(methodHandle, NashornGuards.getGuard(sobj, property, desc, explicitInstanceOfCheck),
+                    null, explicitInstanceOfCheck ? null : ClassCastException.class);
+        }
     }
 
     private SetMethod createSetMethod() {
@@ -180,13 +154,8 @@
     }
 
     private SetMethod createGlobalPropertySetter() {
-<<<<<<< HEAD
-        final ScriptObject global = Context.getGlobalTrusted();
-        return new SetMethod(ScriptObject.bindTo(global.addSpill(type, getName()), global), null);
-=======
         final ScriptObject global = Context.getGlobal();
-        return new SetMethod(MH.filterArguments(global.addSpill(getName()), 0, ScriptObject.GLOBALFILTER), null);
->>>>>>> 71ded928
+        return new SetMethod(MH.filterArguments(global.addSpill(type, getName()), 0, ScriptObject.GLOBALFILTER), null);
     }
 
     private SetMethod createNewPropertySetter() {
